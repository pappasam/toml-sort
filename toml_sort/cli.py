--- conflicted
+++ resolved
@@ -4,6 +4,8 @@
 import sys
 from argparse import ArgumentParser
 from typing import List
+
+import tomlkit
 
 from .tomlsort import TomlSort
 
@@ -36,14 +38,6 @@
             sys.exit(1)
     return version("toml-sort")
 
-<<<<<<< HEAD
-import click
-import tomlkit
-
-from . import TomlSort
-=======
->>>>>>> ecd65f80
-
 def printerr(arg: str) -> None:
     """Print to stderr."""
     print(arg, file=sys.stderr)
@@ -66,128 +60,6 @@
         fileobj.write(content)
 
 
-<<<<<<< HEAD
-def _load_config() -> dict:
-    """Load the configuration from pyproject.toml."""
-    try:
-        with open("pyproject.toml") as file:
-            content = file.read()
-    except OSError:
-        return {}
-
-    document = tomlkit.parse(content)
-    tool_section = document.get("tool", tomlkit.document())
-    toml_sort_section = tool_section.get("toml_sort", tomlkit.document())
-    if "all" in toml_sort_section:
-        toml_sort_section["_all"] = toml_sort_section["all"]
-        del toml_sort_section["all"]
-    return dict(toml_sort_section.items())
-
-
-# in docstring, I've placed a "\b". This causes the following lines to be
-# broken as-is. See the Click documentation for more details:
-# https://click.palletsprojects.com/en/7.x/documentation/#preventing-rewrapping
-
-
-# pylint: disable=too-many-arguments
-
-
-@click.command()
-@click.option(
-    "-o",
-    "--output",
-    type=click.Path(file_okay=True, writable=True, allow_dash=True),
-    help="The output filepath. Choose stdout with '-' (the default).",
-)
-@click.option(
-    "-a",
-    "--all",
-    "_all",
-    is_flag=True,
-    help=(
-        "Sort all keys. "
-        "Default is to only sort non-inline 'tables and arrays of tables'."
-    ),
-)
-@click.option(
-    "-i",
-    "--in-place",
-    is_flag=True,
-    help=(
-        "Makes changes to the original input file. "
-        "Note: you cannot redirect from a file to itself in Bash. "
-        "POSIX shells process redirections first, then execute the command."
-    ),
-)
-@click.option(
-    "--no-header",
-    is_flag=True,
-    help="Do not keep a document's leading comments.",
-)
-@click.option(
-    "--check",
-    is_flag=True,
-    help=(
-        "Check if an original file is changed by the formatter. "
-        "Return code 0 means it would not change. "
-        "Return code 1 means it would change. "
-    ),
-)
-@click.option(
-    "-I",
-    "--ignore-case",
-    is_flag=True,
-    help="When sorting, ignore case.",
-)
-@click.argument(
-    "filenames",
-    nargs=-1,
-    type=click.Path(
-        exists=True, file_okay=True, readable=True, allow_dash=True
-    ),
-)
-@click.version_option()
-def cli(**kwargs) -> None:
-    """Sort toml file FILENAME(s), writing to file(s) or stdout (default)
-
-    FILENAME a filepath or standard input (-)
-
-    \b
-    Examples (non-exhaustive list):
-      Stdin -> Stdout : cat input.toml | toml-sort
-      Disk -> Disk    : toml-sort -o output.toml input.toml
-      Linting         : toml-sort --check input.toml input2.toml input3.toml
-      Inplace Disk    : toml-sort --in-place input.toml input2.toml
-    """
-    # pylint: disable=too-many-locals
-    # pylint: disable=too-many-branches
-    final_config = _load_config()
-
-    for key, value in kwargs.items():
-        if not final_config.get(key):
-            final_config[key] = value
-
-    filenames = final_config["filenames"]
-    in_place = final_config["in_place"]
-    check = final_config["check"]
-    output = final_config["output"]
-    no_header = final_config["no_header"]
-    ignore_case = final_config["ignore_case"]
-    _all = final_config["_all"]
-
-    if not filenames and sys.stdin.isatty():
-        error_message_if_terminal = """
-toml-sort: missing FILENAME, and no stdin
-Usage: toml-sort [OPTIONS] [FILENAME]
-
-Try `toml-sort --help` for more information
-""".strip()
-        click.echo(error_message_if_terminal, err=True)
-        sys.exit(1)
-
-    filenames_clean = filenames if filenames else (_STD_STREAM,)
-
-=======
 def get_parser() -> ArgumentParser:
     """Get the argument parser."""
     parser = ArgumentParser(
@@ -279,7 +151,6 @@
         sys.exit(0)
 
     filenames_clean = args.filenames if args.filenames else (STD_STREAM,)
->>>>>>> ecd65f80
     usage_errors = []
 
     if len(filenames_clean) > 1:
